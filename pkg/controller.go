package pkg

import (
	"strconv"

	v1 "k8s.io/api/apps/v1"
	corev1 "k8s.io/api/core/v1"
	metav1 "k8s.io/apimachinery/pkg/apis/meta/v1"
	"k8s.io/apimachinery/pkg/util/intstr"
	"k8s.io/client-go/kubernetes"
	"k8s.io/utils/pointer"

	"github.com/go-logr/logr"

	csibaremetalv1 "github.com/dell/csi-baremetal-operator/api/v1"
)

const (
	controller     = "controller"
	controllerName = CSIName + "-" + controller
	replicasCount  = 1

	controllerRoleKey            = "csi-do"
	controllerServiceAccountName = "csi-controller-sa"

	// ports
	healthPort = 9999
)

type Controller struct {
	kubernetes.Clientset
	logr.Logger
}

func (c *Controller) Update(csi *csibaremetalv1.Deployment) error {
	namespace := GetNamespace(csi)
	dsClient := c.AppsV1().Deployments(namespace)

	isDeployed, err := isDeploymentDeployed(dsClient, controllerName)
	if err != nil {
		c.Logger.Error(err, "Failed to get daemon set")
		return err
	}

	if isDeployed {
		c.Logger.Info("Deployment already deployed")
		return nil
	}

	// create deployment
	deployment := createControllerDeployment(csi)
	if _, err := dsClient.Create(deployment); err != nil {
		c.Logger.Error(err, "Failed to create deployment")
		return err
	}

	c.Logger.Info("Deployment created successfully")
	return nil
}

func createControllerDeployment(csi *csibaremetalv1.Deployment) *v1.Deployment {
	return &v1.Deployment{
		ObjectMeta: metav1.ObjectMeta{
			Name:      controllerName,
			Namespace: GetNamespace(csi),
		},
		Spec: v1.DeploymentSpec{
			Replicas: pointer.Int32Ptr(replicasCount),
			// selector
			Selector: &metav1.LabelSelector{
				MatchLabels: map[string]string{"app": controllerName, "role": controllerRoleKey},
			},
			// template
			Template: corev1.PodTemplateSpec{
				// labels and annotations
				ObjectMeta: metav1.ObjectMeta{
					// labels
					Labels: map[string]string{
						"app":                    controllerName,
						"app.kubernetes.io/name": CSIName,
						"role":                   controllerRoleKey,
					},
					// integration with monitoring
					Annotations: map[string]string{
						"prometheus.io/scrape": "true",
						"prometheus.io/port":   strconv.Itoa(PrometheusPort),
						"prometheus.io/path":   "/metrics",
					},
				},
				Spec: corev1.PodSpec{
					Volumes: []corev1.Volume{
						{Name: LogsVolume, VolumeSource: corev1.VolumeSource{
							EmptyDir: &corev1.EmptyDirVolumeSource{},
						}},
						{Name: CSISocketDirVolume, VolumeSource: corev1.VolumeSource{
							EmptyDir: &corev1.EmptyDirVolumeSource{},
						}},
					},
					Containers:                    createControllerContainers(csi),
					TerminationGracePeriodSeconds: pointer.Int64Ptr(TerminationGracePeriodSeconds),
<<<<<<< HEAD
					NodeSelector:                  map[string]string{},
=======
					NodeSelector:                  csi.Spec.NodeSelectors,
>>>>>>> de417a58
					ServiceAccountName:            controllerServiceAccountName,
				},
			},
		},
	}
}

func createControllerContainers(csi *csibaremetalv1.Deployment) []corev1.Container {
	return []corev1.Container{
		{
			Name:            controller,
			Image:           constractFullImageName(csi.Spec.Driver.Controller.Image, csi.Spec.GlobalRegistry),
			ImagePullPolicy: corev1.PullPolicy(csi.Spec.Driver.Controller.Image.PullPolicy),
			Args: []string{
				"--endpoint=$(CSI_ENDPOINT)",
				"--namespace=$(NAMESPACE)",
				"--extender=true",
				"--loglevel=" + matchLogLevel(csi.Spec.Driver.Controller.Log.Level),
				"--healthport=" + strconv.Itoa(healthPort),
				"--metrics-address=:" + strconv.Itoa(PrometheusPort),
				"--metrics-path=/metrics",
			},
			Env: []corev1.EnvVar{
				{Name: "POD_IP", ValueFrom: &corev1.EnvVarSource{
					FieldRef: &corev1.ObjectFieldSelector{FieldPath: "status.podIP"},
				}},
				{Name: "CSI_ENDPOINT", Value: "unix:///csi/csi.sock"},
				{Name: "LOG_FORMAT", Value: matchLogFormat(csi.Spec.Driver.Controller.Log.Format)},
				{Name: "KUBE_NODE_NAME", ValueFrom: &corev1.EnvVarSource{
					FieldRef: &corev1.ObjectFieldSelector{APIVersion: "v1", FieldPath: "spec.nodeName"},
				}},
				{Name: "NAMESPACE", ValueFrom: &corev1.EnvVarSource{
					FieldRef: &corev1.ObjectFieldSelector{APIVersion: "v1", FieldPath: "metadata.namespace"},
				}},
			},
			VolumeMounts: []corev1.VolumeMount{
				{Name: LogsVolume, MountPath: "/var/log"},
				{Name: CSISocketDirVolume, MountPath: "/csi"},
			},
			Ports: []corev1.ContainerPort{
				{Name: LivenessPort, ContainerPort: 9808, Protocol: corev1.ProtocolTCP},
				{Name: "metrics", ContainerPort: PrometheusPort, Protocol: corev1.ProtocolTCP},
			},
			LivenessProbe: &corev1.Probe{
				Handler: corev1.Handler{HTTPGet: &corev1.HTTPGetAction{
					Path: "/healthz",
					Port: intstr.FromString(LivenessPort)}},
				InitialDelaySeconds: 300,
				TimeoutSeconds:      3,
				PeriodSeconds:       10,
				FailureThreshold:    5,
			},
			ReadinessProbe: &corev1.Probe{
				Handler: corev1.Handler{Exec: &corev1.ExecAction{Command: []string{
					"/health_probe",
					"-addr=:9999"}}},
				InitialDelaySeconds: 3,
				PeriodSeconds:       10,
				SuccessThreshold:    1,
				FailureThreshold:    15,
			},
		},
		{
			Name:            "csi-provisioner",
			Image:           "csi-provisioner:v1.6.0",
			ImagePullPolicy: corev1.PullIfNotPresent,
			Args: []string{
				"--csi-address=$(ADDRESS)",
				"--v=5",
				"--feature-gates=Topology=true",
				"--extra-create-metadata",
			},
			Env: []corev1.EnvVar{
				{Name: "ADDRESS", Value: "/csi/csi.sock"},
			},
			VolumeMounts: []corev1.VolumeMount{
				{Name: CSISocketDirVolume, MountPath: "/csi"},
			},
		},
		{
			Name:            "csi-resizer",
			Image:           "csi-resizer:v1.1.0",
			ImagePullPolicy: corev1.PullIfNotPresent,
			Command:         []string{"/csi-resizer"},
			Args: []string{
				"--csi-address=$(ADDRESS)",
				"--v=5",
				"--leader-election",
			},
			Env: []corev1.EnvVar{
				{Name: "ADDRESS", Value: "/csi/csi.sock"},
			},
			VolumeMounts: []corev1.VolumeMount{
				{Name: CSISocketDirVolume, MountPath: "/csi"},
			},
		},
		{
			Name:            "liveness-probe",
			Image:           "livenessprobe:v2.1.0",
			ImagePullPolicy: corev1.PullIfNotPresent,
			Args:            []string{"--csi-address=$(ADDRESS)"},
			VolumeMounts: []corev1.VolumeMount{
				{Name: CSISocketDirVolume, MountPath: "/csi"},
			},
		},
	}
}<|MERGE_RESOLUTION|>--- conflicted
+++ resolved
@@ -98,11 +98,7 @@
 					},
 					Containers:                    createControllerContainers(csi),
 					TerminationGracePeriodSeconds: pointer.Int64Ptr(TerminationGracePeriodSeconds),
-<<<<<<< HEAD
-					NodeSelector:                  map[string]string{},
-=======
 					NodeSelector:                  csi.Spec.NodeSelectors,
->>>>>>> de417a58
 					ServiceAccountName:            controllerServiceAccountName,
 				},
 			},
