package pkg

import (
	"strconv"

	v1 "k8s.io/api/apps/v1"
	corev1 "k8s.io/api/core/v1"
	metav1 "k8s.io/apimachinery/pkg/apis/meta/v1"
	"k8s.io/apimachinery/pkg/util/intstr"
	"k8s.io/client-go/kubernetes"
	"k8s.io/utils/pointer"

	csibaremetalv1 "github.com/dell/csi-baremetal-operator/api/v1"
	"github.com/dell/csi-baremetal/pkg/base/featureconfig"
	"github.com/go-logr/logr"

	csibaremetalv1 "github.com/dell/csi-baremetal-operator/api/v1"
)

const (
	nodeName                  = CSIName + "-node"
	nodeServiceAccountName    = "csi-node-sa"
	loopbackManagerConfigName = "loopback-config"

	// ports
	driveManagerPort = 8888

	// volumes
	registrationDirVolume = "registration-dir"
	hostDevVolume         = "host-dev"
	hostHomeVolume        = "host-home"
	hostSysVolume         = "host-sys"
	hostRootVolume        = "host-root"
	hostRunUdevVolume     = "host-run-udev"
	hostRunLVMVolume      = "host-run-lvm"
	hostRunLock           = "host-run-lock"
	mountPointDirVolume   = "mountpoint-dir"
	csiPathVolume         = "csi-path"
	driveConfigVolume     = "drive-config"
)

type Node struct {
	kubernetes.Clientset
	logr.Logger
	featureconfig.FeatureChecker
}

func (n *Node) Update(csi *csibaremetalv1.Deployment) error {
	namespace := GetNamespace(csi)
	dsClient := n.AppsV1().DaemonSets(namespace)

	isDeployed, err := isDaemonSetDeployed(dsClient, nodeName)
	if err != nil {
		n.Logger.Error(err, "Failed to get daemon set")
		return err
	}

	if isDeployed {
		n.Logger.Info("Daemon set already deployed")
		return nil
	}

	// create daemonset
<<<<<<< HEAD
	ds := createNodeDaemonSet(namespace, n.IsEnabled(featureconfig.FeatureNodeIDFromAnnotation))
=======
	ds := createNodeDaemonSet(csi)
>>>>>>> de417a58
	if _, err := dsClient.Create(ds); err != nil {
		n.Logger.Error(err, "Failed to create daemon set")
		return err
	}

	n.Logger.Info("Daemon set created successfully")
	return nil
}

<<<<<<< HEAD
func createNodeDaemonSet(namespace string, annotationFeature bool) *v1.DaemonSet {
=======
func createNodeDaemonSet(csi *csibaremetalv1.Deployment) *v1.DaemonSet {
>>>>>>> de417a58
	return &v1.DaemonSet{
		ObjectMeta: metav1.ObjectMeta{
			Name:      nodeName,
			Namespace: GetNamespace(csi),
		},
		Spec: v1.DaemonSetSpec{
			// selector
			Selector: &metav1.LabelSelector{
				MatchLabels: map[string]string{"app": nodeName},
			},
			// template
			Template: corev1.PodTemplateSpec{
				// labels and annotations
				ObjectMeta: metav1.ObjectMeta{
					// labels
					Labels: map[string]string{
						"app":                    nodeName,
						"app.kubernetes.io/name": CSIName,
					},
					// integration with monitoring
					Annotations: map[string]string{
						"prometheus.io/scrape": "true",
						"prometheus.io/port":   strconv.Itoa(PrometheusPort),
						"prometheus.io/path":   "/metrics",
					},
				},
				Spec: corev1.PodSpec{
					Volumes:                       createNodeVolumes(),
<<<<<<< HEAD
					Containers:                    createNodeContainers(annotationFeature),
					TerminationGracePeriodSeconds: pointer.Int64Ptr(TerminationGracePeriodSeconds),
					NodeSelector:                  map[string]string{},
=======
					Containers:                    createNodeContainers(csi),
					TerminationGracePeriodSeconds: pointer.Int64Ptr(TerminationGracePeriodSeconds),
					NodeSelector:                  csi.Spec.NodeSelectors,
>>>>>>> de417a58
					ServiceAccountName:            nodeServiceAccountName,
					HostIPC:                       true,
				},
			},
		},
	}
}

func createNodeVolumes() []corev1.Volume {
	directory := corev1.HostPathDirectory
	directoryOrCreate := corev1.HostPathDirectoryOrCreate

	return []corev1.Volume{
		{Name: LogsVolume, VolumeSource: corev1.VolumeSource{
			EmptyDir: &corev1.EmptyDirVolumeSource{},
		}},
		{Name: hostDevVolume, VolumeSource: corev1.VolumeSource{
			HostPath: &corev1.HostPathVolumeSource{Path: "/dev", Type: &directory},
		}},
		{Name: hostHomeVolume, VolumeSource: corev1.VolumeSource{
			HostPath: &corev1.HostPathVolumeSource{Path: "/home", Type: &directory},
		}},
		{Name: hostSysVolume, VolumeSource: corev1.VolumeSource{
			HostPath: &corev1.HostPathVolumeSource{Path: "/sys", Type: &directory},
		}},
		{Name: hostRootVolume, VolumeSource: corev1.VolumeSource{
			HostPath: &corev1.HostPathVolumeSource{Path: "/", Type: &directory},
		}},
		{Name: hostRunUdevVolume, VolumeSource: corev1.VolumeSource{
			HostPath: &corev1.HostPathVolumeSource{Path: "/run/udev", Type: &directory},
		}},
		{Name: hostRunLVMVolume, VolumeSource: corev1.VolumeSource{
			HostPath: &corev1.HostPathVolumeSource{Path: "/run/lvm", Type: &directory},
		}},
		{Name: hostRunLock, VolumeSource: corev1.VolumeSource{
			HostPath: &corev1.HostPathVolumeSource{Path: "/run/lock", Type: &directory},
		}},
		{Name: CSISocketDirVolume, VolumeSource: corev1.VolumeSource{
			HostPath: &corev1.HostPathVolumeSource{Path: "/var/lib/kubelet/plugins/csi-baremetal", Type: &directoryOrCreate},
		}},
		{Name: registrationDirVolume, VolumeSource: corev1.VolumeSource{
			HostPath: &corev1.HostPathVolumeSource{Path: "/var/lib/kubelet/plugins_registry/", Type: &directoryOrCreate},
		}},
		{Name: mountPointDirVolume, VolumeSource: corev1.VolumeSource{
			HostPath: &corev1.HostPathVolumeSource{Path: "/var/lib/kubelet/pods", Type: &directory},
		}},
		{Name: csiPathVolume, VolumeSource: corev1.VolumeSource{
			HostPath: &corev1.HostPathVolumeSource{Path: "/var/lib/kubelet/plugins/kubernetes.io/csi"},
		}},
		{Name: driveConfigVolume, VolumeSource: corev1.VolumeSource{
			ConfigMap: &corev1.ConfigMapVolumeSource{
				LocalObjectReference: corev1.LocalObjectReference{Name: loopbackManagerConfigName},
				Optional:             pointer.BoolPtr(true),
			},
		}},
	}
}

// todo split long methods - https://github.com/dell/csi-baremetal/issues/329
<<<<<<< HEAD
func createNodeContainers(annotationFeature bool) []corev1.Container {
=======
func createNodeContainers(csi *csibaremetalv1.Deployment) []corev1.Container {
>>>>>>> de417a58
	bidirectional := corev1.MountPropagationBidirectional
	return []corev1.Container{
		{
			Name:            "liveness-probe",
			Image:           "livenessprobe:v2.1.0",
			ImagePullPolicy: corev1.PullIfNotPresent,
			Args:            []string{"--csi-address=/csi/csi.sock"},
			VolumeMounts: []corev1.VolumeMount{
				{Name: CSISocketDirVolume, MountPath: "/csi"},
			},
		},
		{
			Name:            "csi-node-driver-registrar",
			Image:           "csi-node-driver-registrar:v1.0.1-gke.0",
			ImagePullPolicy: corev1.PullIfNotPresent,
			Args: []string{"--v=5", "--csi-address=$(ADDRESS)",
				"--kubelet-registration-path=$(DRIVER_REG_SOCK_PATH)"},
			Lifecycle: &corev1.Lifecycle{PreStop: &corev1.Handler{Exec: &corev1.ExecAction{Command: []string{
				"/bin/sh", "-c", "rm -rf /registration/csi-baremetal /registration/csi-baremetal-reg.sock"}}}},
			Env: []corev1.EnvVar{
				{Name: "ADDRESS", Value: "/csi/csi.sock"},
				{Name: "DRIVER_REG_SOCK_PATH", Value: "/var/lib/kubelet/plugins/csi-baremetal/csi.sock"},
				{Name: "KUBE_NODE_NAME", ValueFrom: &corev1.EnvVarSource{
					FieldRef: &corev1.ObjectFieldSelector{APIVersion: "v1", FieldPath: "spec.nodeName"},
				}},
			},
			VolumeMounts: []corev1.VolumeMount{
				{Name: CSISocketDirVolume, MountPath: "/csi"},
				{Name: registrationDirVolume, MountPath: "/registration"},
			},
		},
		{
			Name:            "node",
			Image:           constractFullImageName(csi.Spec.Driver.Node.Image, csi.Spec.GlobalRegistry),
			ImagePullPolicy: corev1.PullPolicy(csi.Spec.Driver.Node.Image.PullPolicy),
			Args: []string{
				"--csiendpoint=$(CSI_ENDPOINT)",
				"--nodename=$(KUBE_NODE_NAME)",
				"--namespace=$(NAMESPACE)",
				"--extender=true",
<<<<<<< HEAD
				"--usenodeannotation=" + strconv.FormatBool(annotationFeature),
				"--loglevel=info",
=======
				"--usenodeannotation=" + strconv.FormatBool(UseNodeAnnotation),
				"--loglevel=" + matchLogLevel(csi.Spec.Driver.Node.Log.Level),
>>>>>>> de417a58
				"--metrics-address=:" + strconv.Itoa(PrometheusPort),
				"--metrics-path=/metrics",
				"--drivemgrendpoint=tcp://localhost:" + strconv.Itoa(driveManagerPort),
			},
			Ports: []corev1.ContainerPort{
				{Name: LivenessPort, ContainerPort: 9808, Protocol: corev1.ProtocolTCP},
				{Name: "metrics", ContainerPort: PrometheusPort, Protocol: corev1.ProtocolTCP},
			},
			LivenessProbe: &corev1.Probe{
				Handler: corev1.Handler{HTTPGet: &corev1.HTTPGetAction{
					Path: "/healthz",
					Port: intstr.FromString(LivenessPort)}},
				InitialDelaySeconds: 300,
				TimeoutSeconds:      3,
				PeriodSeconds:       10,
				FailureThreshold:    5,
			},
			ReadinessProbe: &corev1.Probe{
				Handler: corev1.Handler{Exec: &corev1.ExecAction{Command: []string{
					"/health_probe",
					"-addr=:9999"}}},
				InitialDelaySeconds: 3,
				PeriodSeconds:       3,
				SuccessThreshold:    3,
				FailureThreshold:    100,
			},
			Env: []corev1.EnvVar{
				{Name: "CSI_ENDPOINT", Value: "unix:///csi/csi.sock"},
				{Name: "LOG_FORMAT", Value: matchLogFormat(csi.Spec.Driver.Node.Log.Format)},
				{Name: "KUBE_NODE_NAME", ValueFrom: &corev1.EnvVarSource{
					FieldRef: &corev1.ObjectFieldSelector{APIVersion: "v1", FieldPath: "spec.nodeName"},
				}},
				{Name: "MY_POD_IP", ValueFrom: &corev1.EnvVarSource{
					FieldRef: &corev1.ObjectFieldSelector{FieldPath: "status.podIP"},
				}},
				{Name: "NAMESPACE", ValueFrom: &corev1.EnvVarSource{
					FieldRef: &corev1.ObjectFieldSelector{APIVersion: "v1", FieldPath: "metadata.namespace"},
				}},
			},
			SecurityContext: &corev1.SecurityContext{Privileged: pointer.BoolPtr(true)},
			VolumeMounts: []corev1.VolumeMount{
				{Name: LogsVolume, MountPath: "/var/log"},
				{Name: hostDevVolume, MountPath: "/dev"},
				{Name: hostSysVolume, MountPath: "/sys"},
				{Name: hostRunUdevVolume, MountPath: "/run/udev"},
				{Name: hostRunLVMVolume, MountPath: "/run/lvm"},
				{Name: hostRunLock, MountPath: "/run/lock"},
				{Name: CSISocketDirVolume, MountPath: "/csi"},
				{Name: mountPointDirVolume, MountPath: "/var/lib/kubelet/pods", MountPropagation: &bidirectional},
				{Name: csiPathVolume, MountPath: "/var/lib/kubelet/plugins/kubernetes.io/csi", MountPropagation: &bidirectional},
				{Name: hostRootVolume, MountPath: "/hostroot", MountPropagation: &bidirectional},
			},
		},
		{
			Name:            "drivemgr",
			Image:           constractFullImageName(csi.Spec.Driver.Node.DriveMgr.Image, csi.Spec.GlobalRegistry),
			ImagePullPolicy: corev1.PullPolicy(csi.Spec.Driver.Node.DriveMgr.Image.PullPolicy),
			Args: []string{
				"--loglevel=" + matchLogLevel(csi.Spec.Driver.Node.Log.Level),
				"--drivemgrendpoint=tcp://localhost:" + strconv.Itoa(driveManagerPort),
				"--usenodeannotation=" + strconv.FormatBool(UseNodeAnnotation),
			},
			Env: []corev1.EnvVar{
				{Name: "LOG_FORMAT", Value: matchLogFormat(csi.Spec.Driver.Node.Log.Format)},
				{Name: "KUBE_NODE_NAME", ValueFrom: &corev1.EnvVarSource{
					FieldRef: &corev1.ObjectFieldSelector{APIVersion: "v1", FieldPath: "spec.nodeName"},
				}},
			},
			SecurityContext: &corev1.SecurityContext{Privileged: pointer.BoolPtr(true)},
			VolumeMounts: []corev1.VolumeMount{
				{Name: hostDevVolume, MountPath: "/dev"},
				{Name: hostHomeVolume, MountPath: "/host/home"},
				{Name: driveConfigVolume, MountPath: "/etc/config"},
			},
		},
	}
}<|MERGE_RESOLUTION|>--- conflicted
+++ resolved
@@ -61,11 +61,7 @@
 	}
 
 	// create daemonset
-<<<<<<< HEAD
-	ds := createNodeDaemonSet(namespace, n.IsEnabled(featureconfig.FeatureNodeIDFromAnnotation))
-=======
 	ds := createNodeDaemonSet(csi)
->>>>>>> de417a58
 	if _, err := dsClient.Create(ds); err != nil {
 		n.Logger.Error(err, "Failed to create daemon set")
 		return err
@@ -75,11 +71,8 @@
 	return nil
 }
 
-<<<<<<< HEAD
-func createNodeDaemonSet(namespace string, annotationFeature bool) *v1.DaemonSet {
-=======
+
 func createNodeDaemonSet(csi *csibaremetalv1.Deployment) *v1.DaemonSet {
->>>>>>> de417a58
 	return &v1.DaemonSet{
 		ObjectMeta: metav1.ObjectMeta{
 			Name:      nodeName,
@@ -108,15 +101,9 @@
 				},
 				Spec: corev1.PodSpec{
 					Volumes:                       createNodeVolumes(),
-<<<<<<< HEAD
-					Containers:                    createNodeContainers(annotationFeature),
-					TerminationGracePeriodSeconds: pointer.Int64Ptr(TerminationGracePeriodSeconds),
-					NodeSelector:                  map[string]string{},
-=======
 					Containers:                    createNodeContainers(csi),
 					TerminationGracePeriodSeconds: pointer.Int64Ptr(TerminationGracePeriodSeconds),
 					NodeSelector:                  csi.Spec.NodeSelectors,
->>>>>>> de417a58
 					ServiceAccountName:            nodeServiceAccountName,
 					HostIPC:                       true,
 				},
@@ -176,11 +163,7 @@
 }
 
 // todo split long methods - https://github.com/dell/csi-baremetal/issues/329
-<<<<<<< HEAD
-func createNodeContainers(annotationFeature bool) []corev1.Container {
-=======
 func createNodeContainers(csi *csibaremetalv1.Deployment) []corev1.Container {
->>>>>>> de417a58
 	bidirectional := corev1.MountPropagationBidirectional
 	return []corev1.Container{
 		{
@@ -221,13 +204,8 @@
 				"--nodename=$(KUBE_NODE_NAME)",
 				"--namespace=$(NAMESPACE)",
 				"--extender=true",
-<<<<<<< HEAD
-				"--usenodeannotation=" + strconv.FormatBool(annotationFeature),
-				"--loglevel=info",
-=======
 				"--usenodeannotation=" + strconv.FormatBool(UseNodeAnnotation),
 				"--loglevel=" + matchLogLevel(csi.Spec.Driver.Node.Log.Level),
->>>>>>> de417a58
 				"--metrics-address=:" + strconv.Itoa(PrometheusPort),
 				"--metrics-path=/metrics",
 				"--drivemgrendpoint=tcp://localhost:" + strconv.Itoa(driveManagerPort),
